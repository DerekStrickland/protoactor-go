--- conflicted
+++ resolved
@@ -10,7 +10,6 @@
 )
 
 type Config struct {
-<<<<<<< HEAD
 	Name                                         string
 	Address                                      string
 	ClusterProvider                              ClusterProvider
@@ -22,24 +21,18 @@
 	ClusterContextProducer                       ClusterContextProducer
 	MemberStrategyBuilder                        func(cluster *Cluster, kind string) MemberStrategy
 	Kinds                                        map[string]*Kind
-=======
-	Name                  string
-	Address               string
-	ClusterProvider       ClusterProvider
-	RemoteConfig          remote.Config
+
 	TimeoutTime           time.Duration
 	GossipInterval        time.Duration
 	GossipRequestTimeout  time.Duration
 	GossipFanOut          int
 	GossipMaxSend         int
-	MemberStrategyBuilder func(kind string) MemberStrategy
-	Kinds                 map[string]*actor.Props
->>>>>>> 916b1fe0
+
+
 }
 
 func Configure(clusterName string, clusterProvider ClusterProvider, identityLookup IdentityLookup, remoteConfig remote.Config, kinds ...*Kind) *Config {
 	config := &Config{
-<<<<<<< HEAD
 		Name:                      clusterName,
 		ClusterProvider:           clusterProvider,
 		Identitylookup:            identityLookup,
@@ -50,18 +43,11 @@
 		Kinds:                     make(map[string]*Kind),
 		ClusterContextProducer:    newDefaultClusterContext,
 		MaxNumberOfEventsInRequestLogThrottledPeriod: defaultMaxNumberOfEvetsInRequestLogThrottledPeriod,
-=======
-		Name:                  clusterName,
-		ClusterProvider:       clusterProvider,
 		TimeoutTime:           time.Second * 5,
 		GossipInterval:        time.Millisecond * 300,
 		GossipRequestTimeout:  time.Millisecond * 500,
 		GossipFanOut:          3,
 		GossipMaxSend:         50,
-		MemberStrategyBuilder: newDefaultMemberStrategy,
-		RemoteConfig:          remoteConfig,
-		Kinds:                 make(map[string]*actor.Props),
->>>>>>> 916b1fe0
 	}
 
 	for _, kind := range kinds {
